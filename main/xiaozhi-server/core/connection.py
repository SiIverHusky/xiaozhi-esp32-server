import os
import copy
import json
import subprocess
import sys
import uuid
import time
import queue
import asyncio
import traceback
import threading
import websockets
from typing import Dict, Any
from plugins_func.loadplugins import auto_import_modules
from config.logger import setup_logging
from config.config_loader import get_project_dir
from core.utils import p3
from core.utils.dialogue import Message, Dialogue
from core.providers.tts.dto.dto import ContentType, TTSMessageDTO, SentenceType
from core.providers.tts.default import DefaultTTS
from core.handle.textHandle import handleTextMessage
from core.utils.util import (
    extract_json_from_string,
    initialize_modules,
    check_vad_update,
    check_asr_update,
    filter_sensitive_info,
    initialize_tts,
)
from concurrent.futures import ThreadPoolExecutor
from core.handle.receiveAudioHandle import handleAudioMessage
from core.handle.functionHandler import FunctionHandler
from plugins_func.register import Action, ActionResponse
from core.auth import AuthMiddleware, AuthenticationError
from core.mcp.manager import MCPManager
from config.config_loader import get_private_config_from_api
from config.manage_api_client import DeviceNotFoundException, DeviceBindException
from core.utils.output_counter import add_device_output
from core.handle.reportHandle import report

TAG = __name__

auto_import_modules("plugins_func.functions")


class TTSException(RuntimeError):
    pass


class ConnectionHandler:
    def __init__(
        self,
        config: Dict[str, Any],
        _vad,
        _asr,
        _llm,
        _memory,
        _intent,
        server=None,
    ):
        self.common_config = config
        self.config = copy.deepcopy(config)
        self.session_id = str(uuid.uuid4())
        self.logger = setup_logging()
        self.server = server  # 保存server实例的引用

        self.auth = AuthMiddleware(config)
        self.need_bind = False
        self.bind_code = None
        self.read_config_from_api = self.config.get("read_config_from_api", False)

        self.websocket = None
        self.headers = None
        self.device_id = None
        self.client_ip = None
        self.client_ip_info = {}
        self.prompt = None
        self.welcome_msg = None
        self.max_output_size = 0
        self.chat_history_conf = 0

        # 客户端状态相关
        self.client_abort = False
        self.client_listen_mode = "auto"

        # 线程任务相关
        self.loop = asyncio.get_event_loop()
        self.stop_event = threading.Event()
<<<<<<< HEAD
        self.executor = ThreadPoolExecutor(max_workers=10)
=======
        self.tts_queue = queue.Queue()
        self.audio_play_queue = queue.Queue()
        self.executor = ThreadPoolExecutor(max_workers=5)
>>>>>>> 9ca98f63

        # 添加上报线程池
        self.report_queue = queue.Queue()
        self.report_thread = None
        # 未来可以通过修改此处，调节asr的上报和tts的上报，目前默认都开启
        self.report_asr_enable = self.read_config_from_api
        self.report_tts_enable = self.read_config_from_api

        # 依赖的组件
        self.vad = None
        self.asr = None
        self.tts = None
        self._asr = _asr
        self._vad = _vad
        self.llm = _llm
        self.memory = _memory
        self.intent = _intent

        # vad相关变量
        self.client_audio_buffer = bytearray()
        self.client_have_voice = False
        self.client_have_voice_last_time = 0.0
        self.client_no_voice_last_time = 0.0
        self.client_voice_stop = False

        # asr相关变量
        self.asr_audio = []
        self.asr_server_receive = True

        # llm相关变量
        self.llm_finish_task = True
        self.dialogue = Dialogue()

        # tts相关变量
        self.sentence_id = None

        # iot相关变量
        self.iot_descriptors = {}
        self.func_handler = None

        self.cmd_exit = self.config["exit_commands"]
        self.max_cmd_length = 0
        for cmd in self.cmd_exit:
            if len(cmd) > self.max_cmd_length:
                self.max_cmd_length = len(cmd)

        # 是否在聊天结束后关闭连接
        self.close_after_chat = False
        self.load_function_plugin = False
        self.intent_type = "nointent"

        self.timeout_task = None
        self.timeout_seconds = (
            int(self.config.get("close_connection_no_voice_time", 120)) + 60
        )  # 在原来第一道关闭的基础上加60秒，进行二道关闭

        self.audio_format = "opus"

    async def handle_connection(self, ws):
        try:
            # 获取并验证headers
            self.headers = dict(ws.request.headers)

            if self.headers.get("device-id", None) is None:
                # 尝试从 URL 的查询参数中获取 device-id
                from urllib.parse import parse_qs, urlparse

                # 从 WebSocket 请求中获取路径
                request_path = ws.request.path
                if not request_path:
                    self.logger.bind(tag=TAG).error("无法获取请求路径")
                    return
                parsed_url = urlparse(request_path)
                query_params = parse_qs(parsed_url.query)
                if "device-id" in query_params:
                    self.headers["device-id"] = query_params["device-id"][0]
                    self.headers["client-id"] = query_params["client-id"][0]
                else:
                    await ws.send("端口正常，如需测试连接，请使用test_page.html")
                    await self.close(ws)
                    return
            # 获取客户端ip地址
            self.client_ip = ws.remote_address[0]
            self.logger.bind(tag=TAG).info(
                f"{self.client_ip} conn - Headers: {self.headers}"
            )

            # 进行认证
            await self.auth.authenticate(self.headers)

            # 认证通过,继续处理
            self.websocket = ws
            self.device_id = self.headers.get("device-id", None)

            # 启动超时检查任务
            self.timeout_task = asyncio.create_task(self._check_timeout())

            self.welcome_msg = self.config["xiaozhi"]
            self.welcome_msg["session_id"] = self.session_id
            await self.websocket.send(json.dumps(self.welcome_msg))

            # 获取差异化配置
            self._initialize_private_config()
            # 异步初始化
            self.executor.submit(self._initialize_components)

            try:
                async for message in self.websocket:
                    await self._route_message(message)
            except websockets.exceptions.ConnectionClosed:
                self.logger.bind(tag=TAG).info("客户端断开连接")

        except AuthenticationError as e:
            self.logger.bind(tag=TAG).error(f"Authentication failed: {str(e)}")
            return
        except Exception as e:
            stack_trace = traceback.format_exc()
            self.logger.bind(tag=TAG).error(f"Connection error: {str(e)}-{stack_trace}")
            return
        finally:
            await self._save_and_close(ws)

    async def _save_and_close(self, ws):
        """保存记忆并关闭连接"""
        try:
            if self.memory:
                # 使用线程池异步保存记忆
                def save_memory_task():
                    try:
                        # 创建新事件循环（避免与主循环冲突）
                        loop = asyncio.new_event_loop()
                        asyncio.set_event_loop(loop)
                        loop.run_until_complete(
                            self.memory.save_memory(self.dialogue.dialogue)
                        )
                    except Exception as e:
                        self.logger.bind(tag=TAG).error(f"保存记忆失败: {e}")
                    finally:
                        loop.close()

                # 启动线程保存记忆，不等待完成
                threading.Thread(target=save_memory_task, daemon=True).start()
        except Exception as e:
            self.logger.bind(tag=TAG).error(f"保存记忆失败: {e}")
        finally:
            # 立即关闭连接，不等待记忆保存完成
            await self.close(ws)

    async def reset_timeout(self):
        """重置超时计时器"""
        if self.timeout_task:
            self.timeout_task.cancel()
        self.timeout_task = asyncio.create_task(self._check_timeout())

    async def _route_message(self, message):
        """消息路由"""
        # 重置超时计时器
        await self.reset_timeout()

        if isinstance(message, str):
            await handleTextMessage(self, message)
        elif isinstance(message, bytes):
            await handleAudioMessage(self, message)

    async def handle_restart(self, message):
        """处理服务器重启请求"""
        try:

            self.logger.bind(tag=TAG).info("收到服务器重启指令，准备执行...")

            # 发送确认响应
            await self.websocket.send(
                json.dumps(
                    {
                        "type": "server",
                        "status": "success",
                        "message": "服务器重启中...",
                        "content": {"action": "restart"},
                    }
                )
            )

            # 异步执行重启操作
            def restart_server():
                """实际执行重启的方法"""
                time.sleep(1)
                self.logger.bind(tag=TAG).info("执行服务器重启...")
                subprocess.Popen(
                    [sys.executable, "app.py"],
                    stdin=sys.stdin,
                    stdout=sys.stdout,
                    stderr=sys.stderr,
                    start_new_session=True,
                )
                os._exit(0)

            # 使用线程执行重启避免阻塞事件循环
            threading.Thread(target=restart_server, daemon=True).start()

        except Exception as e:
            self.logger.bind(tag=TAG).error(f"重启失败: {str(e)}")
            await self.websocket.send(
                json.dumps(
                    {
                        "type": "server",
                        "status": "error",
                        "message": f"Restart failed: {str(e)}",
                        "content": {"action": "restart"},
                    }
                )
            )

    def _initialize_components(self):
        """初始化组件"""
        if self.config.get("prompt") is not None:
            self.prompt = self.config["prompt"]
            self.change_system_prompt(self.prompt)
            self.logger.bind(tag=TAG).info(
                f"初始化组件: prompt成功 {self.prompt[:50]}..."
            )

        """初始化本地组件"""
        if self.vad is None:
            self.vad = self._vad
        if self.asr is None:
            self.asr = self._asr
        if self.tts is None:
            self.tts = self._initialize_tts()
        # 使用事件循环运行异步方法
        asyncio.run_coroutine_threadsafe(self.tts.open_audio_channels(self), self.loop)

        """加载记忆"""
        self._initialize_memory()
        """加载意图识别"""
        self._initialize_intent()
        """初始化上报线程"""
        self._init_report_threads()

    def _init_report_threads(self):
        """初始化ASR和TTS上报线程"""
        if not self.read_config_from_api or self.need_bind:
            return
        if self.chat_history_conf == 0:
            return
        if self.report_thread is None or not self.report_thread.is_alive():
            self.report_thread = threading.Thread(
                target=self._report_worker, daemon=True
            )
            self.report_thread.start()
            self.logger.bind(tag=TAG).info("TTS上报线程已启动")

    def _initialize_tts(self):
        """初始化TTS"""
        tts = None
        if not self.need_bind:
            tts = initialize_tts(self.config)

        if tts is None:
            tts = DefaultTTS(self.config, delete_audio_file=True)

        return tts

    def _initialize_private_config(self):
        """如果是从配置文件获取，则进行二次实例化"""
        if not self.read_config_from_api:
            return
        """从接口获取差异化的配置进行二次实例化，非全量重新实例化"""
        try:
            begin_time = time.time()
            private_config = get_private_config_from_api(
                self.config,
                self.headers.get("device-id"),
                self.headers.get("client-id", self.headers.get("device-id")),
            )
            private_config["delete_audio"] = bool(self.config.get("delete_audio", True))
            self.logger.bind(tag=TAG).info(
                f"{time.time() - begin_time} 秒，获取差异化配置成功: {json.dumps(filter_sensitive_info(private_config), ensure_ascii=False)}"
            )
        except DeviceNotFoundException as e:
            self.need_bind = True
            private_config = {}
        except DeviceBindException as e:
            self.need_bind = True
            self.bind_code = e.bind_code
            private_config = {}
        except Exception as e:
            self.need_bind = True
            self.logger.bind(tag=TAG).error(f"获取差异化配置失败: {e}")
            private_config = {}

        init_llm, init_tts, init_memory, init_intent = (
            False,
            False,
            False,
            False,
        )

        init_vad = check_vad_update(self.common_config, private_config)
        init_asr = check_asr_update(self.common_config, private_config)

        if private_config.get("TTS", None) is not None:
            init_tts = True
            self.config["TTS"] = private_config["TTS"]
            self.config["selected_module"]["TTS"] = private_config["selected_module"][
                "TTS"
            ]
        if private_config.get("LLM", None) is not None:
            init_llm = True
            self.config["LLM"] = private_config["LLM"]
            self.config["selected_module"]["LLM"] = private_config["selected_module"][
                "LLM"
            ]
        if private_config.get("Memory", None) is not None:
            init_memory = True
            self.config["Memory"] = private_config["Memory"]
            self.config["selected_module"]["Memory"] = private_config[
                "selected_module"
            ]["Memory"]
        if private_config.get("Intent", None) is not None:
            init_intent = True
            self.config["Intent"] = private_config["Intent"]
            self.config["selected_module"]["Intent"] = private_config[
                "selected_module"
            ]["Intent"]
        if private_config.get("prompt", None) is not None:
            self.config["prompt"] = private_config["prompt"]
        if private_config.get("summaryMemory", None) is not None:
            self.config["summaryMemory"] = private_config["summaryMemory"]
        if private_config.get("device_max_output_size", None) is not None:
            self.max_output_size = int(private_config["device_max_output_size"])
        if private_config.get("chat_history_conf", None) is not None:
            self.chat_history_conf = int(private_config["chat_history_conf"])
        try:
            modules = initialize_modules(
                self.logger,
                private_config,
                init_vad,
                init_asr,
                init_llm,
                init_tts,
                init_memory,
                init_intent,
            )
        except Exception as e:
            self.logger.bind(tag=TAG).error(f"初始化组件失败: {e}")
            modules = {}
        if modules.get("tts", None) is not None:
            self.tts = modules["tts"]
        if modules.get("vad", None) is not None:
            self.vad = modules["vad"]
        if modules.get("asr", None) is not None:
            self.asr = modules["asr"]
        if modules.get("llm", None) is not None:
            self.llm = modules["llm"]
        if modules.get("intent", None) is not None:
            self.intent = modules["intent"]
        if modules.get("memory", None) is not None:
            self.memory = modules["memory"]

    def _initialize_memory(self):
        """初始化记忆模块"""
        self.memory.init_memory(
            role_id=self.device_id,
            llm=self.llm,
            summary_memory=self.config.get("summaryMemory", None),
            save_to_file=not self.read_config_from_api,
        )

        # 获取记忆总结配置
        memory_config = self.config["Memory"]
        memory_type = self.config["Memory"][self.config["selected_module"]["Memory"]][
            "type"
        ]
        # 如果使用 nomen，直接返回
        if memory_type == "nomem":
            return
        # 使用 mem_local_short 模式
        elif memory_type == "mem_local_short":
            memory_llm_name = memory_config[self.config["selected_module"]["Memory"]][
                "llm"
            ]
            if memory_llm_name and memory_llm_name in self.config["LLM"]:
                # 如果配置了专用LLM，则创建独立的LLM实例
                from core.utils import llm as llm_utils

                memory_llm_config = self.config["LLM"][memory_llm_name]
                memory_llm_type = memory_llm_config.get("type", memory_llm_name)
                memory_llm = llm_utils.create_instance(
                    memory_llm_type, memory_llm_config
                )
                self.logger.bind(tag=TAG).info(
                    f"为记忆总结创建了专用LLM: {memory_llm_name}, 类型: {memory_llm_type}"
                )
                self.memory.set_llm(memory_llm)
            else:
                # 否则使用主LLM
                self.memory.set_llm(self.llm)
                self.logger.bind(tag=TAG).info("使用主LLM作为意图识别模型")

    def _initialize_intent(self):
        self.intent_type = self.config["Intent"][
            self.config["selected_module"]["Intent"]
        ]["type"]
        if self.intent_type == "function_call" or self.intent_type == "intent_llm":
            self.load_function_plugin = True
        """初始化意图识别模块"""
        # 获取意图识别配置
        intent_config = self.config["Intent"]
        intent_type = self.config["Intent"][self.config["selected_module"]["Intent"]][
            "type"
        ]

        # 如果使用 nointent，直接返回
        if intent_type == "nointent":
            return
        # 使用 intent_llm 模式
        elif intent_type == "intent_llm":
            intent_llm_name = intent_config[self.config["selected_module"]["Intent"]][
                "llm"
            ]

            if intent_llm_name and intent_llm_name in self.config["LLM"]:
                # 如果配置了专用LLM，则创建独立的LLM实例
                from core.utils import llm as llm_utils

                intent_llm_config = self.config["LLM"][intent_llm_name]
                intent_llm_type = intent_llm_config.get("type", intent_llm_name)
                intent_llm = llm_utils.create_instance(
                    intent_llm_type, intent_llm_config
                )
                self.logger.bind(tag=TAG).info(
                    f"为意图识别创建了专用LLM: {intent_llm_name}, 类型: {intent_llm_type}"
                )
                self.intent.set_llm(intent_llm)
            else:
                # 否则使用主LLM
                self.intent.set_llm(self.llm)
                self.logger.bind(tag=TAG).info("使用主LLM作为意图识别模型")

        """加载插件"""
        self.func_handler = FunctionHandler(self)
        self.mcp_manager = MCPManager(self)

        """加载MCP工具"""
        asyncio.run_coroutine_threadsafe(
            self.mcp_manager.initialize_servers(), self.loop
        )

    def change_system_prompt(self, prompt):
        self.prompt = prompt
        # 更新系统prompt至上下文
        self.dialogue.update_system_message(self.prompt)

    def chat(self, query, tool_call=False):
<<<<<<< HEAD
        self.logger.bind(tag=TAG).info(f"大模型收到用户消息: {query}")
        self.llm_finish_task = False
=======
        self.logger.bind(tag=TAG).debug(f"Chat: {query}")
>>>>>>> 9ca98f63

        if not tool_call:
            self.dialogue.put(Message(role="user", content=query))

        # Define intent functions
        functions = None
        if self.intent_type == "function_call" and hasattr(self, "func_handler"):
            functions = self.func_handler.get_functions()
        response_message = []

        try:
            # 使用带记忆的对话
            memory_str = None
            if self.memory is not None:
                future = asyncio.run_coroutine_threadsafe(
                    self.memory.query_memory(query), self.loop
                )
                memory_str = future.result()

<<<<<<< HEAD
            uuid_str = str(uuid.uuid4()).replace("-", "")
            self.sentence_id = uuid_str

=======
>>>>>>> 9ca98f63
            if functions is not None:
                # 使用支持functions的streaming接口
                llm_responses = self.llm.response_with_functions(
                    self.session_id,
                    self.dialogue.get_llm_dialogue_with_memory(memory_str),
                    functions=functions,
                )
            else:
                llm_responses = self.llm.response(
                    self.session_id,
                    self.dialogue.get_llm_dialogue_with_memory(memory_str),
                )
        except Exception as e:
            self.logger.bind(tag=TAG).error(f"LLM 处理出错 {query}: {e}")
            return None

        # 处理流式响应
        tool_call_flag = False
        function_name = None
        function_id = None
        function_arguments = ""
        content_arguments = ""
        text_index = 0

        for response in llm_responses:
            if self.intent_type == "function_call":
                content, tools_call = response
                if "content" in response:
                    content = response["content"]
                    tools_call = None
                if content is not None and len(content) > 0:
                    content_arguments += content

                if not tool_call_flag and content_arguments.startswith("<tool_call>"):
                    # print("content_arguments", content_arguments)
                    tool_call_flag = True

                if tools_call is not None:
                    tool_call_flag = True
                    if tools_call[0].id is not None:
                        function_id = tools_call[0].id
                    if tools_call[0].function.name is not None:
                        function_name = tools_call[0].function.name
                    if tools_call[0].function.arguments is not None:
                        function_arguments += tools_call[0].function.arguments
            else:
                content = response
            if content is not None and len(content) > 0:
                if not tool_call_flag:
                    response_message.append(content)
                    if self.client_abort:
                        break

<<<<<<< HEAD
                    if text_index == 0:
                        self.tts.tts_text_queue.put(
                            TTSMessageDTO(
                                sentence_id=self.sentence_id,
                                sentence_type=SentenceType.FIRST,
                                content_type=ContentType.ACTION,
=======
                    end_time = time.time()
                    # self.logger.bind(tag=TAG).debug(f"大模型返回时间: {end_time - start_time} 秒, 生成token={content}")

                    # 处理文本分段和TTS逻辑
                    # 合并当前全部文本并处理未分割部分
                    full_text = "".join(response_message)
                    current_text = full_text[processed_chars:]  # 从未处理的位置开始

                    # 查找最后一个有效标点
                    punctuations = ("。", ".", "？", "?", "！", "!", "；", ";", "：")
                    last_punct_pos = -1
                    number_flag = True
                    for punct in punctuations:
                        pos = current_text.rfind(punct)
                        prev_char = current_text[pos - 1] if pos - 1 >= 0 else ""
                        # 如果.前面是数字统一判断为小数
                        if prev_char.isdigit() and punct == ".":
                            number_flag = False
                        if pos > last_punct_pos and number_flag:
                            last_punct_pos = pos

                    # 找到分割点则处理
                    if last_punct_pos != -1:
                        segment_text_raw = current_text[: last_punct_pos + 1]
                        segment_text = get_string_no_punctuation_or_emoji(
                            segment_text_raw
                        )
                        if segment_text:
                            text_index += 1
                            self.recode_first_last_text(segment_text, text_index)
                            future = self.executor.submit(
                                self.speak_and_play, None, segment_text, text_index
>>>>>>> 9ca98f63
                            )
                        )
                    self.tts.tts_text_queue.put(
                        TTSMessageDTO(
                            sentence_id=self.sentence_id,
                            sentence_type=SentenceType.MIDDLE,
                            content_type=ContentType.TEXT,
                            content_detail=content,
                        )
                    )
                    text_index += 1
        # 处理function call
        if tool_call_flag:
            bHasError = False
            if function_id is None:
                a = extract_json_from_string(content_arguments)
                if a is not None:
                    try:
                        content_arguments_json = json.loads(a)
                        function_name = content_arguments_json["name"]
                        function_arguments = json.dumps(
                            content_arguments_json["arguments"], ensure_ascii=False
                        )
                        function_id = str(uuid.uuid4().hex)
                    except Exception as e:
                        bHasError = True
                        response_message.append(a)
                else:
                    bHasError = True
                    response_message.append(content_arguments)
                if bHasError:
                    self.logger.bind(tag=TAG).error(
                        f"function call error: {content_arguments}"
                    )
            if not bHasError:
                response_message.clear()
                self.logger.bind(tag=TAG).debug(
                    f"function_name={function_name}, function_id={function_id}, function_arguments={function_arguments}"
                )
                function_call_data = {
                    "name": function_name,
                    "id": function_id,
                    "arguments": function_arguments,
                }

                # 处理MCP工具调用
                if self.mcp_manager.is_mcp_tool(function_name):
                    result = self._handle_mcp_tool_call(function_call_data)
                else:
                    # 处理系统函数
                    result = self.func_handler.handle_llm_function_call(
                        self, function_call_data
                    )
<<<<<<< HEAD
                self._handle_function_result(result, function_call_data)
=======
                self._handle_function_result(result, function_call_data, text_index + 1)

        # 处理最后剩余的文本
        full_text = "".join(response_message)
        remaining_text = full_text[processed_chars:]
        if remaining_text:
            segment_text = get_string_no_punctuation_or_emoji(remaining_text)
            if segment_text:
                text_index += 1
                self.recode_first_last_text(segment_text, text_index)
                future = self.executor.submit(
                    self.speak_and_play, None, segment_text, text_index
                )
                self.tts_queue.put((future, text_index))
>>>>>>> 9ca98f63

        # 存储对话内容
        if len(response_message) > 0:
            self.dialogue.put(
                Message(role="assistant", content="".join(response_message))
            )
        if text_index > 0:
            self.tts.tts_text_queue.put(
                TTSMessageDTO(
                    sentence_id=self.sentence_id,
                    sentence_type=SentenceType.LAST,
                    content_type=ContentType.ACTION,
                )
            )
        self.llm_finish_task = True
        self.logger.bind(tag=TAG).debug(
            json.dumps(self.dialogue.get_llm_dialogue(), indent=4, ensure_ascii=False)
        )

        return True

    def _handle_mcp_tool_call(self, function_call_data):
        function_arguments = function_call_data["arguments"]
        function_name = function_call_data["name"]
        try:
            args_dict = function_arguments
            if isinstance(function_arguments, str):
                try:
                    args_dict = json.loads(function_arguments)
                except json.JSONDecodeError:
                    self.logger.bind(tag=TAG).error(
                        f"无法解析 function_arguments: {function_arguments}"
                    )
                    return ActionResponse(
                        action=Action.REQLLM, result="参数解析失败", response=""
                    )

            tool_result = asyncio.run_coroutine_threadsafe(
                self.mcp_manager.execute_tool(function_name, args_dict), self.loop
            ).result()
            # meta=None content=[TextContent(type='text', text='北京当前天气:\n温度: 21°C\n天气: 晴\n湿度: 6%\n风向: 西北 风\n风力等级: 5级', annotations=None)] isError=False
            content_text = ""
            if tool_result is not None and tool_result.content is not None:
                for content in tool_result.content:
                    content_type = content.type
                    if content_type == "text":
                        content_text = content.text
                    elif content_type == "image":
                        pass

            if len(content_text) > 0:
                return ActionResponse(
                    action=Action.REQLLM, result=content_text, response=""
                )

        except Exception as e:
            self.logger.bind(tag=TAG).error(f"MCP工具调用错误: {e}")
            return ActionResponse(
                action=Action.REQLLM, result="工具调用出错", response=""
            )

        return ActionResponse(action=Action.REQLLM, result="工具调用出错", response="")

    def _handle_function_result(self, result, function_call_data):
        if result.action == Action.RESPONSE:  # 直接回复前端
            text = result.response
<<<<<<< HEAD
            self.tts.tts_one_sentence(self, ContentType.TEXT, content_detail=text)
=======
            self.recode_first_last_text(text, text_index)
            future = self.executor.submit(self.speak_and_play, None, text, text_index)
            self.tts_queue.put((future, text_index))
>>>>>>> 9ca98f63
            self.dialogue.put(Message(role="assistant", content=text))
        elif result.action == Action.REQLLM:  # 调用函数后再请求llm生成回复
            text = result.result
            if text is not None and len(text) > 0:
                function_id = function_call_data["id"]
                function_name = function_call_data["name"]
                function_arguments = function_call_data["arguments"]
                self.dialogue.put(
                    Message(
                        role="assistant",
                        tool_calls=[
                            {
                                "id": function_id,
                                "function": {
                                    "arguments": function_arguments,
                                    "name": function_name,
                                },
                                "type": "function",
                                "index": 0,
                            }
                        ],
                    )
                )

                self.dialogue.put(
                    Message(
                        role="tool",
                        tool_call_id=(
                            str(uuid.uuid4()) if function_id is None else function_id
                        ),
                        content=text,
                    )
                )
                self.chat(text, tool_call=True)
        elif result.action == Action.NOTFOUND or result.action == Action.ERROR:
            text = result.result
<<<<<<< HEAD
            self.tts.tts_one_sentence(self, ContentType.TEXT, content_detail=text)
=======
            self.recode_first_last_text(text, text_index)
            future = self.executor.submit(self.speak_and_play, None, text, text_index)
            self.tts_queue.put((future, text_index))
>>>>>>> 9ca98f63
            self.dialogue.put(Message(role="assistant", content=text))
        else:
            pass

<<<<<<< HEAD
=======
    def _tts_priority_thread(self):
        while not self.stop_event.is_set():
            text = None
            try:
                try:
                    item = self.tts_queue.get(timeout=1)
                    if item is None:
                        continue
                    future, text_index = item  # 解包获取 Future 和 text_index
                except queue.Empty:
                    if self.stop_event.is_set():
                        break
                    continue
                if future is None:
                    continue
                text = None
                audio_datas, tts_file = [], None
                try:
                    self.logger.bind(tag=TAG).debug("正在处理TTS任务...")
                    tts_timeout = int(self.config.get("tts_timeout", 10))
                    tts_file, text, _ = future.result(timeout=tts_timeout)
                    if tts_file is None:
                        self.logger.bind(tag=TAG).error(
                            f"TTS出错： file is empty: {text_index}: {text}"
                        )
                    else:
                        self.logger.bind(tag=TAG).debug(
                            f"TTS生成：文件路径: {tts_file}"
                        )
                        if os.path.exists(tts_file):
                            if tts_file.endswith(".p3"):
                                audio_datas, _ = p3.decode_opus_from_file(tts_file)
                            elif self.audio_format == "pcm":
                                audio_datas, _ = self.tts.audio_to_pcm_data(tts_file)
                            else:
                                audio_datas, _ = self.tts.audio_to_opus_data(tts_file)
                            # 在这里上报TTS数据
                            enqueue_tts_report(
                                self, tts_file if text is None else text, audio_datas
                            )
                        else:
                            self.logger.bind(tag=TAG).error(
                                f"TTS出错：文件不存在{tts_file}"
                            )
                except TimeoutError:
                    self.logger.bind(tag=TAG).error("TTS超时")
                except Exception as e:
                    self.logger.bind(tag=TAG).error(f"TTS出错: {e}")
                if not self.client_abort:
                    # 如果没有中途打断就发送语音
                    self.audio_play_queue.put((audio_datas, text, text_index))
                if (
                    self.tts.delete_audio_file
                    and tts_file is not None
                    and os.path.exists(tts_file)
                    and tts_file.startswith(self.tts.output_file)
                ):
                    os.remove(tts_file)
            except Exception as e:
                self.logger.bind(tag=TAG).error(f"TTS任务处理错误: {e}")
                self.clearSpeakStatus()
                asyncio.run_coroutine_threadsafe(
                    self.websocket.send(
                        json.dumps(
                            {
                                "type": "tts",
                                "state": "stop",
                                "session_id": self.session_id,
                            }
                        )
                    ),
                    self.loop,
                )
                self.logger.bind(tag=TAG).error(
                    f"tts_priority priority_thread: {text} {e}"
                )

    def _audio_play_priority_thread(self):
        while not self.stop_event.is_set():
            text = None
            try:
                try:
                    audio_datas, text, text_index = self.audio_play_queue.get(timeout=1)
                except queue.Empty:
                    if self.stop_event.is_set():
                        break
                    continue
                future = asyncio.run_coroutine_threadsafe(
                    sendAudioMessage(self, audio_datas, text, text_index), self.loop
                )
                future.result()
            except Exception as e:
                self.logger.bind(tag=TAG).error(
                    f"audio_play_priority priority_thread: {text} {e}"
                )

>>>>>>> 9ca98f63
    def _report_worker(self):
        """聊天记录上报工作线程"""
        while not self.stop_event.is_set():
            try:
                # 从队列获取数据，设置超时以便定期检查停止事件
                item = self.report_queue.get(timeout=1)
                if item is None:  # 检测毒丸对象
                    break

                type, text, audio_data, report_time = item

                try:
                    # 提交任务到线程池
                    self.executor.submit(
                        self._process_report, type, text, audio_data, report_time
                    )
                except Exception as e:
                    self.logger.bind(tag=TAG).error(f"聊天记录上报线程异常: {e}")
            except queue.Empty:
                continue
            except Exception as e:
                self.logger.bind(tag=TAG).error(f"聊天记录上报工作线程异常: {e}")

        self.logger.bind(tag=TAG).info("聊天记录上报线程已退出")

<<<<<<< HEAD
=======
    def _process_report(self, type, text, audio_data, report_time):
        """处理上报任务"""
        try:
            # 执行上报（传入二进制数据）
            report(self, type, text, audio_data, report_time)
        except Exception as e:
            self.logger.bind(tag=TAG).error(f"上报处理异常: {e}")
        finally:
            # 标记任务完成
            self.report_queue.task_done()

    def speak_and_play(self, file_path, content, text_index=0):
        if file_path is not None:
            self.logger.bind(tag=TAG).info(f"无需tts转换: 从文件播放，{file_path}")
            return file_path, content, text_index
        if content is None or len(content) <= 0:
            self.logger.bind(tag=TAG).info(f"无需tts转换，query为空，{content}")
            return None, content, text_index
        tts_file = self.tts.to_tts(content)
        if tts_file is None:
            self.logger.bind(tag=TAG).error(f"tts转换失败，{content}")
            return None, content, text_index
        self.logger.bind(tag=TAG).debug(f"TTS 文件生成完毕: {tts_file}")
        if self.max_output_size > 0:
            add_device_output(self.headers.get("device-id"), len(content))
        return tts_file, content, text_index

>>>>>>> 9ca98f63
    def clearSpeakStatus(self):
        self.logger.bind(tag=TAG).debug(f"清除服务端讲话状态")
        self.asr_server_receive = True

    async def close(self, ws=None):
        """资源清理方法"""

        # 取消超时任务
        if self.timeout_task:
            self.timeout_task.cancel()
            self.timeout_task = None

        # 清理MCP资源
        if hasattr(self, "mcp_manager") and self.mcp_manager:
            await self.mcp_manager.cleanup_all()

        # 触发停止事件
        if self.stop_event:
            self.stop_event.set()

        # 清空任务队列
        self.clear_queues()

        # 关闭WebSocket连接
        if ws:
            await ws.close()
        elif self.websocket:
            await self.websocket.close()

        # 最后关闭线程池（避免阻塞）
        if self.executor:
            self.executor.shutdown(wait=False)
            self.executor = None

        self.logger.bind(tag=TAG).info("连接资源已释放")

    def clear_queues(self):
        """清空所有任务队列"""
        self.logger.bind(tag=TAG).debug(
            f"开始清理: TTS队列大小={self.tts.tts_text_queue.qsize()}, 音频队列大小={self.tts.tts_audio_queue.qsize()}"
        )

        # 使用非阻塞方式清空队列
        for q in [self.tts.tts_text_queue, self.tts.tts_audio_queue]:
            if not q:
                continue
            while True:
                try:
                    q.get_nowait()
                except queue.Empty:
                    break

        self.logger.bind(tag=TAG).debug(
            f"清理结束: TTS队列大小={self.tts.tts_text_queue.qsize()}, 音频队列大小={self.tts.tts_audio_queue.qsize()}"
        )

    def reset_vad_states(self):
        self.client_audio_buffer = bytearray()
        self.client_have_voice = False
        self.client_have_voice_last_time = 0
        self.client_voice_stop = False
        self.logger.bind(tag=TAG).debug("VAD states reset.")

    def chat_and_close(self, text):
        """Chat with the user and then close the connection"""
        try:
            # Use the existing chat method
            self.chat(text)

            # After chat is complete, close the connection
            self.close_after_chat = True
        except Exception as e:
            self.logger.bind(tag=TAG).error(f"Chat and close error: {str(e)}")

    async def _check_timeout(self):
        """检查连接超时"""
        try:
            while not self.stop_event.is_set():
                await asyncio.sleep(self.timeout_seconds)
                if not self.stop_event.is_set():
                    self.logger.bind(tag=TAG).info("连接超时，准备关闭")
                    await self.close(self.websocket)
                    break
        except Exception as e:
            self.logger.bind(tag=TAG).error(f"超时检查任务出错: {e}")<|MERGE_RESOLUTION|>--- conflicted
+++ resolved
@@ -86,13 +86,7 @@
         # 线程任务相关
         self.loop = asyncio.get_event_loop()
         self.stop_event = threading.Event()
-<<<<<<< HEAD
-        self.executor = ThreadPoolExecutor(max_workers=10)
-=======
-        self.tts_queue = queue.Queue()
-        self.audio_play_queue = queue.Queue()
         self.executor = ThreadPoolExecutor(max_workers=5)
->>>>>>> 9ca98f63
 
         # 添加上报线程池
         self.report_queue = queue.Queue()
@@ -547,12 +541,8 @@
         self.dialogue.update_system_message(self.prompt)
 
     def chat(self, query, tool_call=False):
-<<<<<<< HEAD
         self.logger.bind(tag=TAG).info(f"大模型收到用户消息: {query}")
         self.llm_finish_task = False
-=======
-        self.logger.bind(tag=TAG).debug(f"Chat: {query}")
->>>>>>> 9ca98f63
 
         if not tool_call:
             self.dialogue.put(Message(role="user", content=query))
@@ -572,12 +562,9 @@
                 )
                 memory_str = future.result()
 
-<<<<<<< HEAD
             uuid_str = str(uuid.uuid4()).replace("-", "")
             self.sentence_id = uuid_str
 
-=======
->>>>>>> 9ca98f63
             if functions is not None:
                 # 使用支持functions的streaming接口
                 llm_responses = self.llm.response_with_functions(
@@ -631,47 +618,12 @@
                     if self.client_abort:
                         break
 
-<<<<<<< HEAD
                     if text_index == 0:
                         self.tts.tts_text_queue.put(
                             TTSMessageDTO(
                                 sentence_id=self.sentence_id,
                                 sentence_type=SentenceType.FIRST,
                                 content_type=ContentType.ACTION,
-=======
-                    end_time = time.time()
-                    # self.logger.bind(tag=TAG).debug(f"大模型返回时间: {end_time - start_time} 秒, 生成token={content}")
-
-                    # 处理文本分段和TTS逻辑
-                    # 合并当前全部文本并处理未分割部分
-                    full_text = "".join(response_message)
-                    current_text = full_text[processed_chars:]  # 从未处理的位置开始
-
-                    # 查找最后一个有效标点
-                    punctuations = ("。", ".", "？", "?", "！", "!", "；", ";", "：")
-                    last_punct_pos = -1
-                    number_flag = True
-                    for punct in punctuations:
-                        pos = current_text.rfind(punct)
-                        prev_char = current_text[pos - 1] if pos - 1 >= 0 else ""
-                        # 如果.前面是数字统一判断为小数
-                        if prev_char.isdigit() and punct == ".":
-                            number_flag = False
-                        if pos > last_punct_pos and number_flag:
-                            last_punct_pos = pos
-
-                    # 找到分割点则处理
-                    if last_punct_pos != -1:
-                        segment_text_raw = current_text[: last_punct_pos + 1]
-                        segment_text = get_string_no_punctuation_or_emoji(
-                            segment_text_raw
-                        )
-                        if segment_text:
-                            text_index += 1
-                            self.recode_first_last_text(segment_text, text_index)
-                            future = self.executor.submit(
-                                self.speak_and_play, None, segment_text, text_index
->>>>>>> 9ca98f63
                             )
                         )
                     self.tts.tts_text_queue.put(
@@ -725,24 +677,7 @@
                     result = self.func_handler.handle_llm_function_call(
                         self, function_call_data
                     )
-<<<<<<< HEAD
                 self._handle_function_result(result, function_call_data)
-=======
-                self._handle_function_result(result, function_call_data, text_index + 1)
-
-        # 处理最后剩余的文本
-        full_text = "".join(response_message)
-        remaining_text = full_text[processed_chars:]
-        if remaining_text:
-            segment_text = get_string_no_punctuation_or_emoji(remaining_text)
-            if segment_text:
-                text_index += 1
-                self.recode_first_last_text(segment_text, text_index)
-                future = self.executor.submit(
-                    self.speak_and_play, None, segment_text, text_index
-                )
-                self.tts_queue.put((future, text_index))
->>>>>>> 9ca98f63
 
         # 存储对话内容
         if len(response_message) > 0:
@@ -809,13 +744,7 @@
     def _handle_function_result(self, result, function_call_data):
         if result.action == Action.RESPONSE:  # 直接回复前端
             text = result.response
-<<<<<<< HEAD
             self.tts.tts_one_sentence(self, ContentType.TEXT, content_detail=text)
-=======
-            self.recode_first_last_text(text, text_index)
-            future = self.executor.submit(self.speak_and_play, None, text, text_index)
-            self.tts_queue.put((future, text_index))
->>>>>>> 9ca98f63
             self.dialogue.put(Message(role="assistant", content=text))
         elif result.action == Action.REQLLM:  # 调用函数后再请求llm生成回复
             text = result.result
@@ -852,116 +781,11 @@
                 self.chat(text, tool_call=True)
         elif result.action == Action.NOTFOUND or result.action == Action.ERROR:
             text = result.result
-<<<<<<< HEAD
             self.tts.tts_one_sentence(self, ContentType.TEXT, content_detail=text)
-=======
-            self.recode_first_last_text(text, text_index)
-            future = self.executor.submit(self.speak_and_play, None, text, text_index)
-            self.tts_queue.put((future, text_index))
->>>>>>> 9ca98f63
             self.dialogue.put(Message(role="assistant", content=text))
         else:
             pass
 
-<<<<<<< HEAD
-=======
-    def _tts_priority_thread(self):
-        while not self.stop_event.is_set():
-            text = None
-            try:
-                try:
-                    item = self.tts_queue.get(timeout=1)
-                    if item is None:
-                        continue
-                    future, text_index = item  # 解包获取 Future 和 text_index
-                except queue.Empty:
-                    if self.stop_event.is_set():
-                        break
-                    continue
-                if future is None:
-                    continue
-                text = None
-                audio_datas, tts_file = [], None
-                try:
-                    self.logger.bind(tag=TAG).debug("正在处理TTS任务...")
-                    tts_timeout = int(self.config.get("tts_timeout", 10))
-                    tts_file, text, _ = future.result(timeout=tts_timeout)
-                    if tts_file is None:
-                        self.logger.bind(tag=TAG).error(
-                            f"TTS出错： file is empty: {text_index}: {text}"
-                        )
-                    else:
-                        self.logger.bind(tag=TAG).debug(
-                            f"TTS生成：文件路径: {tts_file}"
-                        )
-                        if os.path.exists(tts_file):
-                            if tts_file.endswith(".p3"):
-                                audio_datas, _ = p3.decode_opus_from_file(tts_file)
-                            elif self.audio_format == "pcm":
-                                audio_datas, _ = self.tts.audio_to_pcm_data(tts_file)
-                            else:
-                                audio_datas, _ = self.tts.audio_to_opus_data(tts_file)
-                            # 在这里上报TTS数据
-                            enqueue_tts_report(
-                                self, tts_file if text is None else text, audio_datas
-                            )
-                        else:
-                            self.logger.bind(tag=TAG).error(
-                                f"TTS出错：文件不存在{tts_file}"
-                            )
-                except TimeoutError:
-                    self.logger.bind(tag=TAG).error("TTS超时")
-                except Exception as e:
-                    self.logger.bind(tag=TAG).error(f"TTS出错: {e}")
-                if not self.client_abort:
-                    # 如果没有中途打断就发送语音
-                    self.audio_play_queue.put((audio_datas, text, text_index))
-                if (
-                    self.tts.delete_audio_file
-                    and tts_file is not None
-                    and os.path.exists(tts_file)
-                    and tts_file.startswith(self.tts.output_file)
-                ):
-                    os.remove(tts_file)
-            except Exception as e:
-                self.logger.bind(tag=TAG).error(f"TTS任务处理错误: {e}")
-                self.clearSpeakStatus()
-                asyncio.run_coroutine_threadsafe(
-                    self.websocket.send(
-                        json.dumps(
-                            {
-                                "type": "tts",
-                                "state": "stop",
-                                "session_id": self.session_id,
-                            }
-                        )
-                    ),
-                    self.loop,
-                )
-                self.logger.bind(tag=TAG).error(
-                    f"tts_priority priority_thread: {text} {e}"
-                )
-
-    def _audio_play_priority_thread(self):
-        while not self.stop_event.is_set():
-            text = None
-            try:
-                try:
-                    audio_datas, text, text_index = self.audio_play_queue.get(timeout=1)
-                except queue.Empty:
-                    if self.stop_event.is_set():
-                        break
-                    continue
-                future = asyncio.run_coroutine_threadsafe(
-                    sendAudioMessage(self, audio_datas, text, text_index), self.loop
-                )
-                future.result()
-            except Exception as e:
-                self.logger.bind(tag=TAG).error(
-                    f"audio_play_priority priority_thread: {text} {e}"
-                )
-
->>>>>>> 9ca98f63
     def _report_worker(self):
         """聊天记录上报工作线程"""
         while not self.stop_event.is_set():
@@ -987,8 +811,6 @@
 
         self.logger.bind(tag=TAG).info("聊天记录上报线程已退出")
 
-<<<<<<< HEAD
-=======
     def _process_report(self, type, text, audio_data, report_time):
         """处理上报任务"""
         try:
@@ -1000,23 +822,6 @@
             # 标记任务完成
             self.report_queue.task_done()
 
-    def speak_and_play(self, file_path, content, text_index=0):
-        if file_path is not None:
-            self.logger.bind(tag=TAG).info(f"无需tts转换: 从文件播放，{file_path}")
-            return file_path, content, text_index
-        if content is None or len(content) <= 0:
-            self.logger.bind(tag=TAG).info(f"无需tts转换，query为空，{content}")
-            return None, content, text_index
-        tts_file = self.tts.to_tts(content)
-        if tts_file is None:
-            self.logger.bind(tag=TAG).error(f"tts转换失败，{content}")
-            return None, content, text_index
-        self.logger.bind(tag=TAG).debug(f"TTS 文件生成完毕: {tts_file}")
-        if self.max_output_size > 0:
-            add_device_output(self.headers.get("device-id"), len(content))
-        return tts_file, content, text_index
-
->>>>>>> 9ca98f63
     def clearSpeakStatus(self):
         self.logger.bind(tag=TAG).debug(f"清除服务端讲话状态")
         self.asr_server_receive = True
